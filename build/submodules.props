--- conflicted
+++ resolved
@@ -43,12 +43,4 @@
     <!-- Test-only repos -->
     <Repository Include="AuthSamples" RootPath="$(RepositoryRoot)src\AuthSamples\" PatchPolicy="AlwaysUpdateAndCascadeVersions" />
   </ItemGroup>
-
-  <ItemGroup>
-<<<<<<< HEAD
-    <ShippedRepository Include="MvcPrecompilation" RootPath="$(RepositoryRoot)src\MvcPrecompilation\"/>
-=======
-    <ShippedRepository Include="EntityFrameworkCore" />
->>>>>>> 4c8db32b
-  </ItemGroup>
 </Project>