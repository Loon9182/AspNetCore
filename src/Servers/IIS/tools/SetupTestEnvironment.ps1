param($Mode)

<<<<<<< HEAD
=======
# TEMP TEMP TEMP
# While doing https://github.com/aspnet/AspNetCore/pull/5705 I accidentally disabled ANCM on CI machines using
# the registy key. Remove it to allow tests to pass

Remove-Item "HKLM:\SOFTWARE\Microsoft\IIS Extensions\IIS AspNetCore Module V2\Parameters" -ErrorAction Ignore;

$DumpFolder = "$env:ASPNETCORE_TEST_LOG_DIR\dumps"
>>>>>>> b6bdffe2
if (!($DumpFolder))
{
    $DumpFolder = "$PSScriptRoot\..\..\..\..\artifacts\dumps"
}
if (!(Test-Path $DumpFolder))
{
    New-Item $DumpFolder -ItemType Directory;
}
$DumpFolder = Resolve-Path $DumpFolder

$LogsFolder = "$PSScriptRoot\..\artifacts\logs"
if (!(Test-Path $LogsFolder))
{
    New-Item $LogsFolder -ItemType Directory;
}
$LogsFolder = Resolve-Path $LogsFolder

$werHive = "HKLM:\SOFTWARE\Microsoft\Windows\Windows Error Reporting";
$ldHive = "$werHive\LocalDumps";


function Setup-appverif($application)
{
    appverif.exe -enable Exceptions Handles Heaps Leak Locks Memory Threadpool TLS SRWLock -for $application
    $level = 0x1E1;
    $codes = @(
        # Exceptions
        0x650,
        # Handles
        0x300, 0x301, 0x302, 0x303, 0x304, # 0x305,
        # Heaps
        0x001, 0x002, 0x003, 0x004, 0x005, 0x006, 0x007, 0x008, 0x009, 0x00A, 0x00B, 0x00C, 0x00D, 0x00E, 0x00F, 0x010, 0x011, 0x012, 0x013, 0x014,
        # Leak
        0x900, 0x901, 0x902, 0x903, 0x904, 0x905, 0x906,
        # Locks
        0x200, 0x201, 0x202, 0x203, 0x204, 0x205, 0x206, 0x207, 0x208, 0x209, 0x210, 0x211, 0x212, 0x213, 0x214, 0x215,
        # Memory
        0x600, 0x601, 0x602, 0x603, 0x604, 0x605, 0x606, 0x607, 0x608, 0x609, 0x60A, 0x60B, 0x60C, 0x60D, 0x60E, 0x60F, 0x610, 0x612, 0x613, 0x614, 0x615, 0x616, 0x617, 0x618, 0x619, 0x61A, 0x61B, 0x61C, 0x61D, 0x61E,
        # SRWLock
        0x250, 0x251, 0x252, 0x253, 0x254, 0x255, 0x256, 0x257,
        # TSL
        0x350, 0x351, 0x352,
        # ThreadPool
        0x700, 0x701, 0x702, 0x703, 0x704, 0x705, 0x706, 0x707, 0x708, 0x709, 0x70A, 0x70B, 0x70C, 0x70D
    );

    setx APPVERIFIER_ENABLED_CODES "$codes";
    setx APPVERIFIER_LEVEL $level;
    appverif.exe -configure $codes -for $application -with ErrorReport=$level

    # 0x305, - disabled because coreclr.dll!SetThreadName(void *) ofthen passes invalid handle (0xffffff)
    appverif.exe -configure 0x305 -for $application -with ErrorReport=0
}

function Shutdown-appverif($application)
{
    setx APPVERIFIER_ENABLED_CODES "NONE";
    setx APPVERIFIER_LEVEL "NONE";

    appverif.exe -disable * -for $application
}

function Setup-Dumps()
{
    if (!(Test-Path $ldHive ))
    {
        New-Item -Path $werHive -Name LocalDumps
    }

    Move-Item $env:windir\System32\vsjitdebugger.exe $env:windir\System32\_vsjitdebugger.exe -ErrorAction Ignore;

    New-ItemProperty $werHive -Name "DontShowUI" -Value 1 -PropertyType "DWORD" -Force;

    New-ItemProperty $ldHive -Name "DumpFolder" -Value $DumpFolder -PropertyType "ExpandString" -Force;
    New-ItemProperty $ldHive -Name "DumpCount" -Value 15 -PropertyType "DWORD" -Force;
    New-ItemProperty $ldHive -Name "DumpType" -Value 2 -PropertyType "DWORD" -Force;

    Restart-Service WerSvc
}

function Shutdown-Dumps()
{
    Move-Item $env:windir\System32\_vsjitdebugger.exe $env:windir\System32\vsjitdebugger.exe;

    Remove-Item $ldHive -Recurse -Force

    New-ItemProperty $werHive -Name "DontShowUI" -Value 0 -PropertyType "DWORD" -Force;

    $cdb = "c:\Program Files (x86)\Windows Kits\10\Debuggers\x64\cdb.exe"
    if (!(Test-Path $cdb))
    {
        $downloadedFile = [System.IO.Path]::GetTempFileName();
        $downloadedFile = "$downloadedFile.exe";
        Invoke-WebRequest -Uri "https://go.microsoft.com/fwlink/p/?linkid=870807" -OutFile $downloadedFile;
        & $downloadedFile /features OptionId.WindowsDesktopDebuggers /norestart /q;
    }

    foreach ($dump in (Get-ChildItem -Path $DumpFolder -Filter "*.dmp"))
    {
        if (Test-Path $cdb)
        {
            & $cdb -z $dump.FullName -y "https://msdl.microsoft.com/download/symbols" -c ".loadby sos coreclr;!sym noisy;.reload /f;.dumpcab -a $($dump.FullName).cab;q;"
            Remove-Item $dump.FullName
        }
    }
}

if ($Mode -eq "Setup")
{
    Setup-appverif w3wp.exe
    Setup-appverif iisexpress.exe

    Setup-Dumps;
}

if ($Mode -eq "SetupDumps")
{
    Shutdown-appverif w3wp.exe
    Shutdown-appverif iisexpress.exe

    Setup-Dumps;
}

if ($Mode -eq "Shutdown")
{
    Shutdown-appverif w3wp.exe
    Shutdown-appverif iisexpress.exe

    Shutdown-Dumps;
}

Exit 0;<|MERGE_RESOLUTION|>--- conflicted
+++ resolved
@@ -1,15 +1,11 @@
 param($Mode)
 
-<<<<<<< HEAD
-=======
 # TEMP TEMP TEMP
 # While doing https://github.com/aspnet/AspNetCore/pull/5705 I accidentally disabled ANCM on CI machines using
 # the registy key. Remove it to allow tests to pass
 
 Remove-Item "HKLM:\SOFTWARE\Microsoft\IIS Extensions\IIS AspNetCore Module V2\Parameters" -ErrorAction Ignore;
 
-$DumpFolder = "$env:ASPNETCORE_TEST_LOG_DIR\dumps"
->>>>>>> b6bdffe2
 if (!($DumpFolder))
 {
     $DumpFolder = "$PSScriptRoot\..\..\..\..\artifacts\dumps"
