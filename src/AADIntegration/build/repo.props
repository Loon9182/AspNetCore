--- conflicted
+++ resolved
@@ -1,15 +1,6 @@
 <Project>
   <Import Project="dependencies.props" />
 
-<<<<<<< HEAD
-  <PropertyGroup>
-    <!-- These properties are use by the automation that updates dependencies.props -->
-    <LineupPackageId>Internal.AspNetCore.Universe.Lineup</LineupPackageId>
-    <LineupPackageRestoreSource>https://dotnet.myget.org/F/aspnetcore-dev/api/v3/index.json</LineupPackageRestoreSource>
-  </PropertyGroup>
-
-=======
->>>>>>> 1670a2bd
   <ItemGroup>
     <DotNetCoreRuntime Include="$(MicrosoftNETCoreAppPackageVersion)" />
   </ItemGroup>
